--- conflicted
+++ resolved
@@ -50,10 +50,6 @@
 use std::ptr::null;
 
 mod nss {
-<<<<<<< HEAD
-    #![warn(warnings)]
-=======
->>>>>>> eda57350
     #![allow(clippy::redundant_static_lifetimes, non_upper_case_globals)]
     include!(concat!(env!("OUT_DIR"), "/nss_init.rs"));
 }
